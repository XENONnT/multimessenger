--- conflicted
+++ resolved
@@ -105,12 +105,8 @@
                              time_offset=0,
                              n_tot=1000,
                              rate=20.,
-<<<<<<< HEAD
                              field=None,
                              nc=None,
-=======
-                             fmap=None, field=None,
->>>>>>> 4f9b0435
                              r_range=(0, 66.4), z_range=(-148.15, 0),
                              mode="all",
                              return_nonzero_mask=False,
@@ -151,43 +147,11 @@
     instr['x'][:] = x.repeat(2)
     instr['y'][:] = y.repeat(2)
     instr['z'][:] = z.repeat(2)
-<<<<<<< HEAD
     instr['recoil'][:] = nestpy.NR
     # getting local field from field map
     instr['local_field'] = generate_local_fields(field, [x,y,z])
     # get the light and charge yields
     instr = generate_yields(nc, n_tot, instr)
-
-=======
-    # making energy
-    instr['recoil'][:] = nestpy.INTERACTION_TYPE.NR
-    instr['e_dep'][:] = energy_deposition.repeat(2)
-    # getting local field from field map
-    if fmap is not None:
-        instr['local_field'] = fmap(np.array([np.sqrt(x ** 2 + y ** 2), z]).T).repeat(2)
-    else:
-        if field is not None:
-            instr['local_field'] = field
-        else:
-            raise TypeError('Provide a field, either a map or a single value')
-
-    # And generating quanta from nest
-    nc = nestpy.NESTcalc(nestpy.VDetector())
-    A = 131.293
-    Z = 54.
-    density = 2.862  # g/cm^3
-    for i in range(0, n_tot):
-        interaction = nestpy.INTERACTION_TYPE(instr['recoil'][2 * i])
-        y = nc.GetYields(interaction=interaction,
-                         energy=instr['e_dep'][2 * i],
-                         density=density,
-                         drift_field=instr['local_field'][2 * i],
-                         A=A, Z=Z, )
-        q_ = nc.GetQuanta(y, density)
-        instr['amp'][2 * i] = q_.photons
-        instr['amp'][2 * i + 1] = q_.electrons
-        instr['n_excitons'][2 * i:2 * (i + 1)] = q_.excitons
->>>>>>> 4f9b0435
     if mode == "s1":
         instr = instr[instr['type'] == 1]
     elif mode == "s2":
@@ -353,5 +317,4 @@
     neutrino_energy_samples['Total'] = np.concatenate([neutrino_energy_samples[f] for f in Flavor])
     recoil_energy_samples['Total'] = np.concatenate([recoil_energy_samples[f] for f in Flavor])
 
-    return time_samples, neutrino_energy_samples, recoil_energy_samples
-
+    return time_samples, neutrino_energy_samples, recoil_energy_samples