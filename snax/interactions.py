--- conflicted
+++ resolved
@@ -115,9 +115,7 @@
         """
         # get some attributes from the model
         self.Model = Model
-<<<<<<< HEAD
-        self.interaction_file = ".".join(self.Model.object_name.split('.')[:-1]
-                                         )+"_interaction.pickle"
+
         if Nuclei=="Xenon":
             from nuclei.Xenon_Atom import ATOM_TABLE
         elif Nuclei=="Argon":
@@ -125,33 +123,18 @@
         else:
             raise NotImplementedError(f"Requested {Nuclei} but only have Xenon and Argon for now.")
         
-        if isotope=='mix':
-            self.Nucleus = [Target(ATOM_TABLE[iso], pure=False) 
-                            for iso in ATOM_TABLE]
-=======
+        # can keep the name, but need "interaction_name", "proc_loc", "times" as they are used in other calls
+        self.interaction_file = ".".join(self.Model.object_name.split('.')[:-1]
+                                         )+"_interaction.pickle"
         self.proc_loc = Model.proc_loc
         self.times = Model.times
         self.interaction_name = (
             Model.object_name.split(".pkl")[0] + f"_interaction_{Nuclei}_{isotope}.pkl"
         )
-
-        if Nuclei == "Xenon":
-            from .Xenon_Atom import ATOM_TABLE
-        else:
-            raise NotImplementedError(f"Requested {Nuclei} but only have Xenon for now")
-        if isotope == "mix":
-            self.Nucleus = [
-                Target(ATOM_TABLE["Xe124"], pure=False),
-                Target(ATOM_TABLE["Xe126"], pure=False),
-                Target(ATOM_TABLE["Xe128"], pure=False),
-                Target(ATOM_TABLE["Xe129"], pure=False),
-                Target(ATOM_TABLE["Xe130"], pure=False),
-                Target(ATOM_TABLE["Xe131"], pure=False),
-                Target(ATOM_TABLE["Xe132"], pure=False),
-                Target(ATOM_TABLE["Xe134"], pure=False),
-                Target(ATOM_TABLE["Xe136"], pure=False),
-            ]
->>>>>>> 68552b93
+        
+        if isotope=='mix':
+            self.Nucleus = [Target(ATOM_TABLE[iso], pure=False) 
+                            for iso in ATOM_TABLE]
         else:
             self.Nucleus = [Target(ATOM_TABLE[isotope], pure=True)]
 
